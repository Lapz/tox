--- conflicted
+++ resolved
@@ -23,26 +23,12 @@
 
     pub fn get_built_ins(&self, env: &mut Symbols<()>) -> Vec<(Symbol, Object)> {
         vec![
-<<<<<<< HEAD
             add_builtin(env.symbol("clock"), built_in_clock),
             add_builtin(env.symbol("random"), built_in_rand),
             add_builtin(env.symbol("oct"), built_in_oct),
             add_builtin(env.symbol("hex"), built_in_hex),
             add_builtin(env.symbol("to_int"), built_in_to_int),
             add_builtin_class(env.symbol("io"), env, vec![("readline", built_in_readline)]),
-=======
-            add_builtin(env.get_symbol("clock"), built_in_clock),
-            add_builtin(env.get_symbol("random"), built_in_rand),
-            add_builtin(env.get_symbol("oct"), built_in_oct),
-            add_builtin(env.get_symbol("hex"), built_in_hex),
-            add_builtin(env.get_symbol("to_int"), built_in_to_int),
-            add_builtin(env.get_symbol("trim"), built_in_trim),
-            add_builtin_class(
-                env.get_symbol("io"),
-                env,
-                vec![("readline", built_in_readline)],
-            ),
->>>>>>> ed11fc32
         ]
     }
 }
