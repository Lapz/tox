--- conflicted
+++ resolved
@@ -8,14 +8,7 @@
 use syntax::ast::statement::Statement;
 use util::pos::Spanned;
 use util::symbol::Symbol;
-<<<<<<< HEAD
 use util::symbol::Symbols;
-=======
-use interpreter::env::Environment;
-use std::mem;
-use util::env::TypeEnv;
-use std::str;
->>>>>>> ed11fc32
 
 #[derive(Debug)]
 pub enum RuntimeError {
@@ -31,26 +24,12 @@
 }
 
 impl RuntimeError {
-<<<<<<< HEAD
     pub fn fmt(&self, symbols: &Symbols<()>) {
         match *self {
             RuntimeError::UndefinedSymbol(ref symbol) => {
                 println!("Undefined variable '{}' ", symbols.name(*symbol));
             }
             _ => (),
-=======
-    pub fn fmt(&self, env: &TypeEnv) -> String {
-        match *self {
-            RuntimeError::UndefinedSymbol(ref symbol) => {
-                format!("Undefined variable '{}' ", env.name(*symbol))
-                            },
-            RuntimeError::CantParseAsInt(ref string) => {
-               format!("Cannot parse the string {:?} to an int",str::from_utf8(string).unwrap())
-            },
-
-
-            ref e => format!("{:?}",e),
->>>>>>> ed11fc32
         }
     }
 }
